--- conflicted
+++ resolved
@@ -29,20 +29,14 @@
     ]
   },
   "devDependencies": {
-<<<<<<< HEAD
-    "@opentrons/app": "6.1.0",
-    "@opentrons/discovery-client": "6.1.0",
-    "@opentrons/shared-data": "6.1.0",
+    "@opentrons/app": "6.2.0",
+    "@opentrons/discovery-client": "6.2.0",
+    "@opentrons/shared-data": "6.2.0",
     "electron": "21.3.1",
     "electron-builder": "24.0.0-alpha.4",
     "electron-notarize": "^1.2.1",
     "electron-publisher-s3": "^20.17.2",
     "@electron/rebuild": "^3.2.10"
-=======
-    "@opentrons/app": "6.2.0",
-    "@opentrons/discovery-client": "6.2.0",
-    "@opentrons/shared-data": "6.2.0"
->>>>>>> 2e806bbf
   },
   "dependencies": {
     "@thi.ng/paths": "1.6.5",
