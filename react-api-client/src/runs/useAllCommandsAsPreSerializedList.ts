--- conflicted
+++ resolved
@@ -1,11 +1,10 @@
-<<<<<<< HEAD
 import mapValues from 'lodash/mapValues'
-import { UseQueryResult, useQuery } from 'react-query'
-=======
 import { useQuery } from 'react-query'
->>>>>>> 5cc9e8ce
+
 import { getCommandsAsPreSerializedList } from '@opentrons/api-client'
+
 import { useHost } from '../api'
+
 import type { UseQueryOptions, UseQueryResult } from 'react-query'
 import type {
   GetCommandsParams,
