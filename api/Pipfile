[[source]]
url = "https://pypi.python.org/simple"
verify_ssl = true
name = "pypi"

[requires]
python_version = "3.7"

[dev-packages]
atomicwrites = {version="*", sys_platform="== 'win32'"}
clint = "*"
colorama = "*"
coverage = "==5.1"
dill = "==0.2.7.1"
mypy = "==0.800"
numpydoc = "==0.9.1"
pytest = "==6.1.0"
pytest-aiohttp = "*"
pytest-cov = "==2.10.1"
pytest-lazy-fixture = "==0.6.3"
pytest-xdist = "~=2.2.1 "
pygments = "*"
sphinx = "==2.2.0"
twine = "==2.0.0"
wheel = "==0.30.0"
"e1839a8" = {editable = true, path = "."}
"c445fee" = {editable = true, path = "./../shared-data/python"}
typeguard = "*"
sphinx-substitution-extensions = "*"
mock = "~=4.0.2"
flake8 = "~=3.9.0"
flake8-annotations = "~=2.6.2"
flake8-docstrings = "~=1.6.0"
flake8-noqa = "~=1.1.0"
<<<<<<< HEAD
decoy = "~=1.5.0"
diff-match-patch = "*"
=======
decoy = "~=1.6.2"
>>>>>>> d3516118

[packages]
aionotify = "==0.2.0"
jsonrpcserver = "==4.0.3"
jsonschema = "==3.0.2"
numpy = "==1.15.1"
pyserial = "==3.5"
systemd-python = {version="==234", sys_platform="== 'linux'"}
typing-extensions = "==3.7.4.3"
pydantic = "==1.4"<|MERGE_RESOLUTION|>--- conflicted
+++ resolved
@@ -32,12 +32,8 @@
 flake8-annotations = "~=2.6.2"
 flake8-docstrings = "~=1.6.0"
 flake8-noqa = "~=1.1.0"
-<<<<<<< HEAD
-decoy = "~=1.5.0"
 diff-match-patch = "*"
-=======
 decoy = "~=1.6.2"
->>>>>>> d3516118
 
 [packages]
 aionotify = "==0.2.0"
