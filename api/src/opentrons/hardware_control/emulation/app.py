import asyncio
import logging

from opentrons.hardware_control.emulation.connection_handler import \
    ConnectionHandler
from opentrons.hardware_control.emulation.magdeck import MagDeckEmulator
from opentrons.hardware_control.emulation.tempdeck import TempDeckEmulator
from opentrons.hardware_control.emulation.thermocycler import ThermocyclerEmulator
from opentrons.hardware_control.emulation.smoothie import SmoothieEmulator

logger = logging.getLogger(__name__)


SMOOTHIE_PORT = 9996
THERMOCYCLER_PORT = 9997
TEMPDECK_PORT = 9998
MAGDECK_PORT = 9999


<<<<<<< HEAD
class ConnectionHandler:
    def __init__(self, command_processor: CommandProcessor,
                 terminator: bytes = b'\r\n\r\n',
                 ack: bytes = b'ok\r\nok\r\n'):
        """Construct"""
        self._command_processor = command_processor
        self._terminator = terminator
        self._ack = ack

    async def __call__(self, reader: asyncio.StreamReader,
                       writer: asyncio.StreamWriter) -> None:
        """New connection callback."""
        logger.debug("Connected.")
        while True:
            line = await reader.readuntil(self._terminator)
            logger.debug("Received: %s", line)

            words = line.decode().strip().split(' ')
            if words:
                try:
                    response = self._command_processor.handle(words)
                    if response:
                        response = f'{response}\r\n'
                        logger.debug("Sending: %s", response)
                        writer.write(response.encode())
                except (IndexError, StopIteration) as e:
                    logger.exception("exception")
                    writer.write(f'Error: {str(e)}\r\n'.encode())

            writer.write(self._ack)
            await writer.drain()


=======
>>>>>>> f8b944e3
async def run_server(host: str, port: int, handler: ConnectionHandler) -> None:
    """Run a server."""
    server = await asyncio.start_server(handler, host, port)

    async with server:
        await server.serve_forever()


async def run() -> None:
    """Run the module emulators."""
    host = "127.0.0.1"

    await asyncio.gather(
        run_server(host=host,
                   port=MAGDECK_PORT,
                   handler=ConnectionHandler(MagDeckEmulator())),
        run_server(host=host,
                   port=TEMPDECK_PORT,
                   handler=ConnectionHandler(TempDeckEmulator())),
        run_server(host=host,
                   port=THERMOCYCLER_PORT,
                   handler=ConnectionHandler(ThermocyclerEmulator())),
        run_server(host=host,
                   port=SMOOTHIE_PORT,
                   handler=ConnectionHandler(SmoothieEmulator())),
    )


if __name__ == "__main__":
    h = logging.StreamHandler()
    h.setLevel(logging.DEBUG)
    logger.setLevel(logging.DEBUG)
    logger.addHandler(h)
    asyncio.run(run())<|MERGE_RESOLUTION|>--- conflicted
+++ resolved
@@ -17,42 +17,6 @@
 MAGDECK_PORT = 9999
 
 
-<<<<<<< HEAD
-class ConnectionHandler:
-    def __init__(self, command_processor: CommandProcessor,
-                 terminator: bytes = b'\r\n\r\n',
-                 ack: bytes = b'ok\r\nok\r\n'):
-        """Construct"""
-        self._command_processor = command_processor
-        self._terminator = terminator
-        self._ack = ack
-
-    async def __call__(self, reader: asyncio.StreamReader,
-                       writer: asyncio.StreamWriter) -> None:
-        """New connection callback."""
-        logger.debug("Connected.")
-        while True:
-            line = await reader.readuntil(self._terminator)
-            logger.debug("Received: %s", line)
-
-            words = line.decode().strip().split(' ')
-            if words:
-                try:
-                    response = self._command_processor.handle(words)
-                    if response:
-                        response = f'{response}\r\n'
-                        logger.debug("Sending: %s", response)
-                        writer.write(response.encode())
-                except (IndexError, StopIteration) as e:
-                    logger.exception("exception")
-                    writer.write(f'Error: {str(e)}\r\n'.encode())
-
-            writer.write(self._ack)
-            await writer.drain()
-
-
-=======
->>>>>>> f8b944e3
 async def run_server(host: str, port: int, handler: ConnectionHandler) -> None:
     """Run a server."""
     server = await asyncio.start_server(handler, host, port)
