--- conflicted
+++ resolved
@@ -6324,7 +6324,7 @@
       "idleCurrent": 0.3
     },
     "p1000_single_v3.5": {
-      "name": "p1000_single_gen3",
+      "name": "p1000_single_flex",
       "backCompatNames": [],
       "top": {
         "value": 0.5,
@@ -7189,13 +7189,8 @@
       "returnTipHeight": 0.78,
       "idleCurrent": 0.3
     },
-<<<<<<< HEAD
-    "p50_single_v4.3": {
+    "p50_single_v3.5": {
       "name": "p50_single_flex",
-=======
-    "p50_single_v3.5": {
-      "name": "p50_single_gen3",
->>>>>>> e2b6b8fb
       "backCompatNames": [],
       "top": {
         "value": 0.5,
@@ -7363,13 +7358,8 @@
       "returnTipHeight": 0.78,
       "idleCurrent": 0.3
     },
-<<<<<<< HEAD
-    "p1000_multi_v3.0": {
-      "name": "p1000_multi_flex",
-=======
     "p50_single_v4.3": {
-      "name": "p50_single_gen3",
->>>>>>> e2b6b8fb
+      "name": "p50_single_flex",
       "backCompatNames": [],
       "top": {
         "value": 0.5,
@@ -7538,7 +7528,7 @@
       "idleCurrent": 0.3
     },
     "p1000_multi_v3.0": {
-      "name": "p1000_multi_gen3",
+      "name": "p1000_multi_flex",
       "backCompatNames": [],
       "top": {
         "value": 0.5,
@@ -8317,13 +8307,8 @@
       "returnTipHeight": 0.71,
       "idleCurrent": 0.3
     },
-<<<<<<< HEAD
-    "p50_multi_v3.0": {
-      "name": "p50_multi_flex",
-=======
     "p1000_multi_v3.5": {
-      "name": "p1000_multi_gen3",
->>>>>>> e2b6b8fb
+      "name": "p1000_multi_flex",
       "backCompatNames": [],
       "top": {
         "value": 0.5,
@@ -8518,7 +8503,7 @@
       "idleCurrent": 0.3
     },
     "p50_multi_v3.0": {
-      "name": "p50_multi_gen3",
+      "name": "p50_multi_flex",
       "backCompatNames": [],
       "top": {
         "value": 0.5,
@@ -8685,7 +8670,7 @@
       "idleCurrent": 0.3
     },
     "p50_multi_v3.1": {
-      "name": "p50_multi_gen3",
+      "name": "p50_multi_flex",
       "backCompatNames": [],
       "top": {
         "value": 0.5,
@@ -8852,7 +8837,7 @@
       "idleCurrent": 0.3
     },
     "p50_multi_v3.3": {
-      "name": "p50_multi_gen3",
+      "name": "p50_multi_flex",
       "backCompatNames": [],
       "top": {
         "value": 0.5,
@@ -9020,13 +9005,8 @@
       "returnTipHeight": 0.78,
       "idleCurrent": 0.3
     },
-<<<<<<< HEAD
-    "p50_multi_v3.1": {
+    "p50_multi_v3.4": {
       "name": "p50_multi_flex",
-=======
-    "p50_multi_v3.4": {
-      "name": "p50_multi_gen3",
->>>>>>> e2b6b8fb
       "backCompatNames": [],
       "top": {
         "value": 0.5,
@@ -9194,13 +9174,8 @@
       "returnTipHeight": 0.78,
       "idleCurrent": 0.3
     },
-<<<<<<< HEAD
-    "p50_multi_v3.3": {
+    "p50_multi_v3.5": {
       "name": "p50_multi_flex",
-=======
-    "p50_multi_v3.5": {
-      "name": "p50_multi_gen3",
->>>>>>> e2b6b8fb
       "backCompatNames": [],
       "top": {
         "value": 0.5,
@@ -9368,13 +9343,8 @@
       "returnTipHeight": 0.78,
       "idleCurrent": 0.3
     },
-<<<<<<< HEAD
-    "p50_multi_v3.4": {
-      "name": "p50_multi_flex",
-=======
     "p1000_96_v1": {
       "name": "p1000_96",
->>>>>>> e2b6b8fb
       "backCompatNames": [],
       "top": {
         "value": 0.5,
