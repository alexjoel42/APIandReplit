--- conflicted
+++ resolved
@@ -16,13 +16,8 @@
 let serverManager = new ServerManager()
 let mainWindow
 
-<<<<<<< HEAD
-if (process.env.NODE_ENV == 'development') {
-  require('electron-debug')({showDevTools: 'undocked'})
-=======
 if (process.env.NODE_ENV === 'development'){
   require('electron-debug')({showDevTools: 'undocked'});
->>>>>>> f9328fe6
 }
 
 function createWindow() {
