--- conflicted
+++ resolved
@@ -56,12 +56,7 @@
   "labware_positon_check_complete_toast_with_offsets": "Labware Position Check complete. {{count}} Labware Offset created.",
   "labware_positon_check_complete_toast_with_offsets_plural": "Labware Position Check complete. {{count}} Labware Offsets created.",
   "protocol_loading": "Opening Protocol On {{robot_name}}",
-<<<<<<< HEAD
-  "protocol_finishing": "Closing Protocol On {{robot_name}}",
+  "protocol_finishing": "Finishing Protocol On {{robot_name}}",
   "cancel_run": "Cancel Run",
   "valid_file_types": "Valid file types: Python files (.py), Protocol Designer files (.json), or .zip files"
-=======
-  "protocol_finishing": "Finishing Protocol On {{robot_name}}",
-  "cancel_run": "Cancel Run"
->>>>>>> 016f4fb9
 }