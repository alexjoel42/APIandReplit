--- conflicted
+++ resolved
@@ -1,5 +1,4 @@
 import * as React from 'react'
-import { useSelector } from 'react-redux'
 import { useTranslation } from 'react-i18next'
 import { Redirect, useParams } from 'react-router-dom'
 
@@ -16,28 +15,19 @@
 } from '@opentrons/components'
 import { ApiHostProvider } from '@opentrons/react-api-client'
 
-<<<<<<< HEAD
 import { useRobot } from '../../../organisms/Devices/hooks'
-=======
-import { getRobotByName } from '../../../redux/discovery'
->>>>>>> 76cab374
 import { Line } from '../../../atoms/structure'
 import { NavTab } from '../../../atoms/NavTab'
 import { RobotSettingsCalibration } from '../../../organisms/Devices/RobotSettings/RobotSettingsCalibration'
 import { RobotSettingsAdvanced } from '../../../organisms/Devices/RobotSettings/RobotSettingsAdvanced'
 import { RobotSettingsNetworking } from '../../../organisms/Devices/RobotSettings/RobotSettingsNetworking'
 
-import type { State } from '../../../redux/types'
 import type { NavRouteParams, RobotSettingsTab } from '../../../App/types'
 
 export function RobotSettings(): JSX.Element | null {
   const { t } = useTranslation('device_settings')
   const { robotName, robotSettingsTab } = useParams<NavRouteParams>()
-<<<<<<< HEAD
   const robot = useRobot(robotName)
-=======
-  const robot = useSelector((state: State) => getRobotByName(state, robotName))
->>>>>>> 76cab374
 
   const robotSettingsContentByTab: {
     [K in RobotSettingsTab]: () => JSX.Element
@@ -45,11 +35,6 @@
     calibration: () => <RobotSettingsCalibration robotName={robotName} />,
 
     networking: () => <RobotSettingsNetworking robotName={robotName} />,
-<<<<<<< HEAD
-
-=======
-    // TODO: advanced tab content
->>>>>>> 76cab374
     advanced: () => <RobotSettingsAdvanced robotName={robotName} />,
   }
 
