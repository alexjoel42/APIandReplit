--- conflicted
+++ resolved
@@ -23,11 +23,7 @@
 import { RobotOverflowMenu } from './RobotOverflowMenu'
 
 import type { DiscoveredRobot } from '../../redux/discovery/types'
-<<<<<<< HEAD
-import { UpdateRobotBanner } from '../UpdateRobotBanner'
-=======
 // import { UpdateRobotBanner } from '../UpdateRobotBanner'
->>>>>>> 76cab374
 
 interface RobotCardProps {
   robot: DiscoveredRobot
@@ -59,11 +55,7 @@
           id={`RobotCard_${name}_robotImage`}
         />
         <Box padding={SPACING.spacing3} width="100%">
-<<<<<<< HEAD
-          <UpdateRobotBanner robotName={name} marginBottom={SPACING.spacing3} />
-=======
           {/* TODO: uncomment this when we prevent all nested clicks from triggering a route change * <UpdateRobotBanner robotName={name} marginBottom={SPACING.spacing3} /> */}
->>>>>>> 76cab374
           <RobotStatusBanner name={name} local={local} />
           <Flex>
             <Flex
