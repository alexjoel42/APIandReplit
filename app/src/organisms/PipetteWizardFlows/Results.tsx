--- conflicted
+++ resolved
@@ -138,16 +138,8 @@
       flowType === FLOWS.ATTACH &&
       currentStepIndex !== totalStepCount
     ) {
-<<<<<<< HEAD
-      let axes: MotorAxes = mount === LEFT ? ['leftPlunger'] : ['rightPlunger']
-      // TODO: (sb)5/25/23 Stop homing leftZ for 96 once motor is disabled
-      if (attachedPipettes[mount]?.instrumentName === 'p1000_96') {
-        axes = ['leftPlunger', 'leftZ']
-      }
-=======
       const axes: MotorAxis =
         mount === LEFT ? ['leftPlunger'] : ['rightPlunger']
->>>>>>> 2816a75d
       chainRunCommands(
         [
           {
