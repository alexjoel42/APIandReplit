--- conflicted
+++ resolved
@@ -138,12 +138,6 @@
     eightChannel = actualPipette?.channels === 8
   }
 
-<<<<<<< HEAD
-  const direction = actualPipette ? DETACH : ATTACH
-  const isSelectPipetteStep =
-    direction === ATTACH && wantedName === null && wizardStep === INSTRUCTIONS
-=======
->>>>>>> f2370aca
   const isButtonDisabled =
     movementStatus === HOMING || movementStatus === MOVING
 
