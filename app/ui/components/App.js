import React from 'react'
import PropTypes from 'prop-types'
import classnames from 'classnames'
import styles from './App.css'
import UploadPanel from './UploadPanel'
import ConnectionPanel from './ConnectionPanel'
import Button from './Button'
import RunControl from './RunControl'
import RunLog from './RunLog'

export default function App (props) {
  const {
    // state
    isNavPanelOpen,
<<<<<<< HEAD
    // isConnected,
    isReadyToRun,
    isRunning,
    // errors,
    // protocolName,
    // commands,
=======
    isReadyToRun,
    isRunning,
>>>>>>> bccee022
    // handlers
    onRunClick,
    onNavClick
  } = props
  let runButton
  let runControl
  let runLog

  // mock prop for styling
  const startTime = Date.now()
  const timeRemaining = '00:03:25' // swap out for timer

  if (!isRunning) {
    runButton = (
      <Button
        onClick={onRunClick}
        disabled={!isReadyToRun}
        style={styles.run}
      >
        Run Job
      </Button>
    )
  }

  if (isReadyToRun) {
    runControl = (
      <RunControl
        style={styles.run_controls}
        {...{startTime, timeRemaining}}
        {...props}
      />
    )

    runLog = <RunLog style={styles.task} {...props} />
  }

  // TODO (ka) convert aside to sidebar component
  return (
    <div className={classnames(styles.run_wrapper, { [styles.open]: isNavPanelOpen })}>
      <header className={styles.menu}>
        <button
          className={styles.toggle_nav}
          onClick={onNavClick}
        >
          &#9776;
        </button>
        {runButton}
      </header>
      <aside className={styles.sidebar} >
        <UploadPanel {...props} protocolName={'dino.py'} />
        <ConnectionPanel {...props} />
      </aside>
      {runControl}
      {runLog}
    </div>
  )
}

App.propTypes = {
  onNavClick: PropTypes.func.isRequired
}<|MERGE_RESOLUTION|>--- conflicted
+++ resolved
@@ -12,17 +12,8 @@
   const {
     // state
     isNavPanelOpen,
-<<<<<<< HEAD
-    // isConnected,
     isReadyToRun,
     isRunning,
-    // errors,
-    // protocolName,
-    // commands,
-=======
-    isReadyToRun,
-    isRunning,
->>>>>>> bccee022
     // handlers
     onRunClick,
     onNavClick
