--- conflicted
+++ resolved
@@ -15,10 +15,6 @@
   run_log: [],
   run_plan: []
 }
-<<<<<<< HEAD
-//Note: Ahmed, the run_states I need returned for the toggling are "ready","running", and "paused"
-=======
->>>>>>> a58fc015
 
 const mutations = {
   [types.UPDATE_ROBOT_CONNECTION] (state, payload) {
