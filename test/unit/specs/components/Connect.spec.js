--- conflicted
+++ resolved
@@ -20,24 +20,15 @@
   }
 })
 
-<<<<<<< HEAD
-function getMockStore() {
-=======
 function getMockStore () {
->>>>>>> f9328fe6
   return {
     state: {
       isConnected: false,
       port: null
     },
     actions: {
-<<<<<<< HEAD
-      connect_robot: sinon.spy(),
-      disconnect_robot: sinon.spy()
-=======
       connectRobot: sinon.spy(),
       disconnectRobot: sinon.spy()
->>>>>>> f9328fe6
     }
   }
 }
@@ -81,7 +72,7 @@
     })
   })
 
-  it('disconnects from robot', () => {
+  it('disconnects from robot', done => {
     let mockStore = getMockStore()
     mockStore.state.isConnected = true
     mockStore.state.port = detectedPorts[0]
@@ -97,15 +88,13 @@
     connect.selected = detectedPorts[0]
     connect.disconnectRobot()
     expect(mockStore.actions.disconnectRobot.called).to.be.true
-    mockStore.state.port = detectedPorts
+    mockStore.state.port = null
+    mockStore.state.isConnected = false
     Vue.nextTick(() => {
       let selectEl = vm.$el.querySelector('select#connections')
-<<<<<<< HEAD
       let msg = 'Select a port'
       expect(selectEl.options[selectEl.selectedIndex].innerHTML).to.equal(msg)
-=======
       expect(selectEl.options[selectEl.selectedIndex].innerHTML).to.equal('Select a port')
->>>>>>> f9328fe6
       done()
     })
   })
