--- conflicted
+++ resolved
@@ -122,11 +122,7 @@
             config=PythonProtocolConfig(api_version=APIVersion(1234, 5678)),
             files=[],
             metadata={},
-<<<<<<< HEAD
             robot_type="OT-2 Standard",
-            labware_definitions=[],
-=======
->>>>>>> c5338b84
         ),
         protocol_key="dummy-key-111",
     )
@@ -139,11 +135,7 @@
             config=JsonProtocolConfig(schema_version=1234),
             files=[],
             metadata={},
-<<<<<<< HEAD
             robot_type="OT-3 Standard",
-            labware_definitions=[],
-=======
->>>>>>> c5338b84
         ),
         protocol_key="dummy-key-222",
     )
@@ -205,11 +197,7 @@
             config=PythonProtocolConfig(api_version=APIVersion(1234, 5678)),
             files=[],
             metadata={},
-<<<<<<< HEAD
             robot_type="OT-2 Standard",
-            labware_definitions=[],
-=======
->>>>>>> c5338b84
         ),
         protocol_key="dummy-key-111",
     )
@@ -400,7 +388,6 @@
             metadata={},
             robot_type="OT-2 Standard",
             config=JsonProtocolConfig(schema_version=123),
-            labware_definitions=[],
         )
     )
 
