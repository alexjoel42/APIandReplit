--- conflicted
+++ resolved
@@ -69,11 +69,7 @@
             config=JsonProtocolConfig(schema_version=123),
             files=[],
             metadata={},
-<<<<<<< HEAD
             robot_type="OT-2 Standard",
-            labware_definitions=[],
-=======
->>>>>>> c5338b84
         ),
         protocol_key=None,
     )
