--- conflicted
+++ resolved
@@ -4,7 +4,6 @@
 from fastapi import APIRouter, Depends, status
 from datetime import datetime
 from typing import Union
-
 from typing_extensions import Literal
 
 from opentrons.protocol_engine.errors import ProtocolEngineStoppedError
@@ -52,12 +51,8 @@
     engine_store: EngineStore = Depends(get_engine_store),
     action_id: str = Depends(get_unique_id),
     created_at: datetime = Depends(get_current_time),
-<<<<<<< HEAD
-    task_runner: TaskRunner = Depends(TaskRunner),
+    task_runner: TaskRunner = Depends(get_task_runner),
     run_state_store: RunStateStore = Depends(get_run_state_store),
-=======
-    task_runner: TaskRunner = Depends(get_task_runner),
->>>>>>> 33a09a9f
 ) -> PydanticResponse[SimpleBody[RunAction]]:
     """Create a run control action.
 
